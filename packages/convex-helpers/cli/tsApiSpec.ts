--- conflicted
+++ resolved
@@ -58,56 +58,6 @@
   });
 
 function generateArgsType(argsJson: ValidatorJSON): string {
-<<<<<<< HEAD
-    switch (argsJson.type) {
-        case 'null':
-            return 'null'
-        case 'number':
-            return 'number'
-        case 'bigint':
-            return 'bigint'
-        case 'boolean':
-            return 'boolean'
-        case 'string':
-            return 'string'
-        case 'bytes':
-            return 'ArrayBuffer'
-        case 'any':
-            return 'any'
-        case 'literal':
-            if (typeof argsJson.value === 'string') {
-                return `"${argsJson.value}"` as string
-            } else {
-                return argsJson.value!.toString()
-            }
-        case 'id':
-            return `Id<"${argsJson.tableName}">`
-        case 'array':
-            return `Array<${generateArgsType(argsJson.value)}>`
-        case 'record': {
-            const keyType = generateRecordKeyType(argsJson.keys)
-            const valueType = generateArgsType(argsJson.values.fieldType)
-            return `Record<${keyType}, ${valueType}>`
-        }
-        case 'object': {
-            const members: string[] = Object.entries(argsJson.value).map(
-                ([key, value]) => {
-                    return `${key}${value.optional ? '?' : ''}: ${generateArgsType(
-                        value.fieldType
-                    )},`
-                }
-            )
-            if (members.length === 0) {
-                // special case empty object
-                return 'Record<string, never>'
-            }
-            return `{ ${members.join('\n')} }`
-        }
-        case 'union': {
-            const members: string[] = argsJson.value.map((v) => generateArgsType(v))
-            return members.join(' | ')
-        }
-=======
   switch (argsJson.type) {
     case "null":
       return "null";
@@ -133,8 +83,11 @@
       return `Id<"${argsJson.tableName}">`;
     case "array":
       return `Array<${generateArgsType(argsJson.value)}>`;
-    case "record":
-      return "any";
+    case 'record': {
+      const keyType = generateRecordKeyType(argsJson.keys)
+      const valueType = generateArgsType(argsJson.values.fieldType)
+      return `Record<${keyType}, ${valueType}>`
+    }
     case "object": {
       const members: string[] = Object.entries(argsJson.value).map(
         ([key, value]) => {
@@ -152,7 +105,6 @@
     case "union": {
       const members: string[] = argsJson.value.map((v) => generateArgsType(v));
       return members.join(" | ");
->>>>>>> b31a4103
     }
   }
 }
@@ -163,16 +115,16 @@
  * The keys should actually be RecordKeyValidatorJSON, but this isn't exported from validators.ts in convex.
  */
 function generateRecordKeyType(keys: any): string {
-    switch (keys.type) {
-        case 'string':
-            return 'string'
-        case 'id':
-            return `Id<"${keys.tableName}">`
-        case 'union':
-            return keys.value.map(generateRecordKeyType).join(' | ')
-        default:
-            return '';
-    }
+  switch (keys.type) {
+    case 'string':
+      return 'string'
+    case 'id':
+      return `Id<"${keys.tableName}">`
+    case 'union':
+      return keys.value.map(generateRecordKeyType).join(' | ')
+    default:
+      return 'any';
+  }
 }
 
 function generateApiType(tree: Record<string, any>) {
