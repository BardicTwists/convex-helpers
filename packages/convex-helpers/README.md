--- conflicted
+++ resolved
@@ -1046,20 +1046,12 @@
     });
     // For each channel, expand it into the messages in that channel,
     // with the channel's fields also included.
-<<<<<<< HEAD
-    const messages = channels.flatMap(async (channel) => stream(ctx.db, stream)
-      .query("messages")
-      .withIndex("channel", q => q.eq("channel", channel._id))
-      .map(async (message) => { ...channel, ...message }),
-      ["channel", "_creationTime"],
-=======
     const messages = channels.flatMap(async (channel) =>
       stream(ctx.db, stream)
         .query("messages")
         .withIndex("channelId", q => q.eq("channelId", channel._id))
         .map(async (message) => { ...channel, ...message }),
       ["channelId", "_creationTime"]
->>>>>>> 1d778925
     );
     return await messages.paginate(paginationOpts);
   },
