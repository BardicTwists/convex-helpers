--- conflicted
+++ resolved
@@ -1233,10 +1233,15 @@
     this.#mappedIndexFields = mappedIndexFields;
   }
   emptyInnerStream(): QueryStream<U> {
+    // If the outer stream is a filtered value, yield a singleton
+    // filtered value from the inner stream, with index key of nulls.
+    const indexKey = this.#mappedIndexFields.map(() => null);
     return new SingletonStream<U>(
       null,
       this.#outerStream.getOrder(),
       this.#mappedIndexFields,
+      indexKey,
+      indexKey,
     );
   }
   async setCurrentOuterItem(item: [T | null, IndexKey]) {
@@ -1319,73 +1324,11 @@
     const mappedIndexFields = this.#mappedIndexFields;
     return {
       [Symbol.asyncIterator]() {
-<<<<<<< HEAD
         return new FlatMapStreamIterator(
           outerStream,
           mapper,
           mappedIndexFields,
         );
-=======
-        const iterator = iterable[Symbol.asyncIterator]();
-        let currentT: {
-          t: T | null;
-          indexKey: IndexKey;
-          innerStream: QueryStream<U>;
-          innerIterator: AsyncIterator<[U | null, IndexKey]>;
-        } | null = null;
-        return {
-          async next() {
-            while (true) {
-              if (currentT === null) {
-                const result = await iterator.next();
-                if (result.done) {
-                  return result;
-                }
-                const [t, indexKey] = result.value;
-                let innerStream: QueryStream<U>;
-                if (t === null) {
-                  // If the outer stream is a filtered value, yield a singleton
-                  // filtered value from the inner stream, with index key of nulls.
-                  const indexKey = mappedIndexFields.map(() => null);
-                  innerStream = new SingletonStream<U>(
-                    null,
-                    outerStream.getOrder(),
-                    mappedIndexFields,
-                    indexKey,
-                    indexKey,
-                  );
-                } else {
-                  innerStream = await mapper(t);
-                  allSame(
-                    [innerStream.getIndexFields(), mappedIndexFields],
-                    `FlatMapStream: inner stream has different index fields than expected: ${JSON.stringify(innerStream.getIndexFields())} vs ${JSON.stringify(mappedIndexFields)}`,
-                  );
-                  allSame(
-                    [innerStream.getOrder(), outerStream.getOrder()],
-                    `FlatMapStream: inner stream has different order than outer stream: ${innerStream.getOrder()} vs ${outerStream.getOrder()}`,
-                  );
-                }
-                currentT = {
-                  t,
-                  indexKey,
-                  innerStream,
-                  innerIterator: innerStream
-                    .iterWithKeys()
-                    [Symbol.asyncIterator](),
-                };
-              }
-              const innerResult = await currentT.innerIterator.next();
-              if (innerResult.done) {
-                currentT = null;
-                continue;
-              }
-              const [u, indexKey] = innerResult.value;
-              const fullIndexKey = [...currentT.indexKey, ...indexKey];
-              return { done: false, value: [u, fullIndexKey] };
-            }
-          },
-        };
->>>>>>> d875461a
       },
     };
   }
@@ -1442,27 +1385,14 @@
   constructor(
     value: T | null,
     order: "asc" | "desc" = "asc",
-<<<<<<< HEAD
-    indexFields: string[] = [],
-=======
     indexFields: string[],
     indexKey: IndexKey,
     equalityIndexFilter: Value[],
->>>>>>> d875461a
   ) {
     super();
     this.#value = value;
     this.#order = order;
     this.#indexFields = indexFields;
-<<<<<<< HEAD
-    // A singleton stream can be ordered by any index fields and any index
-    // values, so we use nulls for the index key.
-    this.#indexKey = indexFields.map(() => null);
-    // Since the singleton stream yields a single value with index key of nulls,
-    // all of its values have the same index key, so it can be used as
-    // an equality filter.
-    this.#equalityIndexFilter = indexFields.map(() => null);
-=======
     this.#indexKey = indexKey;
     this.#equalityIndexFilter = equalityIndexFilter;
     if (indexKey.length !== indexFields.length) {
@@ -1472,7 +1402,6 @@
         )} vs ${JSON.stringify(indexFields)}`,
       );
     }
->>>>>>> d875461a
   }
   iterWithKeys(): AsyncIterable<[T | null, IndexKey]> {
     const value = this.#value;
@@ -1523,13 +1452,6 @@
       },
     );
     // If lowerBound <= this.indexKey <= upperBound, return this.value
-<<<<<<< HEAD
-    return new SingletonStream(
-      compareLowerBound <= 0 && compareUpperBound <= 0 ? this.#value : null,
-      this.#order,
-      this.#indexFields,
-    );
-=======
     if (compareLowerBound <= 0 && compareUpperBound <= 0) {
       return new SingletonStream(
         this.#value,
@@ -1579,7 +1501,6 @@
   }
   narrow(_indexBounds: IndexBounds) {
     return this;
->>>>>>> d875461a
   }
 }
 
